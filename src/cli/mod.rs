--- conflicted
+++ resolved
@@ -142,32 +142,14 @@
         )?;
 
         // Perform LLM analysis
-<<<<<<< HEAD
         let output_language = self.cli.get_output_language()?;
-        let analysis_results = match orchestrator.analyze_script_components(
-=======
         let analysis_results = orchestrator.analyze_script_components(
->>>>>>> a9bceb4e
             components,
             &script.language,
             &ScriptSource::Stdin,
             self.cli.get_llm_model(),
-<<<<<<< HEAD
             &output_language,
-        ).await {
-            Ok(results) => results,
-            Err(e) => {
-                if self.cli.is_verbose() {
-                    eprintln!("⚠️ LLM analysis failed: {}", e);
-                }
-                // Create fallback report for failed analysis
-                let aggregator = AnalysisAggregator::new();
-                return Ok(aggregator.create_fallback_report(script_info, &e));
-            }
-        };
-=======
         ).await?;
->>>>>>> a9bceb4e
 
         // Aggregate the results
         let aggregator = AnalysisAggregator::new();
